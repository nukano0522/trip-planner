--- conflicted
+++ resolved
@@ -67,12 +67,6 @@
         self.tracing_enabled = (
             os.getenv("LANGSMITH_TRACING_V2", "false").lower() == "true"
         )
-<<<<<<< HEAD
-=======
-        self.run_id = str(uuid.uuid4())
-        logger.info(f"ワークフローID: {self.run_id}")
-        logger.info(f"LangSmithトレース有効: {self.tracing_enabled}")
->>>>>>> 89c3b3f5
 
         try:
             # 各ステップで使用するLLMを初期化
@@ -441,7 +435,6 @@
 
             workflow.add_edge(TravelPlanningNodes.ERROR_HANDLER, END)
 
-<<<<<<< HEAD
             # LangSmithチェックポインターの設定
             logger.info("LangSmithチェックポインターの設定")
             if self.tracing_enabled:
@@ -451,19 +444,6 @@
                     # 環境変数でLangSmith統合が設定されていれば自動的に有効になります
                 except Exception as e:
                     logger.error(f"LangSmithトレーサーの設定エラー: {e}")
-=======
-            # LangSmithチェックポインターの初期化
-            logger.info("LangSmithチェックポインターの設定")
-            checkpointer = None
-            if self.tracing_enabled:
-                try:
-                    # 最新のlanggraphバージョンではチェックポインター実装が変わりました
-                    # 直接コンパイルし、LangSmith統合は設定済み環境変数を使用します
-                    logger.info("LangSmithトレース有効")
-                    pass
-                except Exception as e:
-                    logger.error(f"LangSmithトレーサーの初期化エラー: {e}")
->>>>>>> 89c3b3f5
 
             # グラフをコンパイル
             logger.info("グラフをコンパイル")
@@ -488,26 +468,15 @@
             f"旅行プラン生成開始: 目的地={destination}, 予算={budget}, 期間={duration}"
         )
         try:
-<<<<<<< HEAD
-=======
-            # 実行IDを更新
-            self.run_id = str(uuid.uuid4())
-            logger.info(f"新しい実行ID: {self.run_id}")
->>>>>>> 89c3b3f5
 
             # LangChainトレーサーの初期化
             tracer = None
             if self.tracing_enabled:
                 try:
                     logger.info("LangChainトレーサーを初期化")
-<<<<<<< HEAD
                     tracer = LangChainTracer(project_name=self.project_name)
                     logger.info(
                         f"LangChainトレーサー初期化完了: プロジェクト={self.project_name}"
-=======
-                    tracer = LangChainTracer(
-                        project_name=self.project_name, run_id=self.run_id
->>>>>>> 89c3b3f5
                     )
                     logger.info(
                         f"LangChainトレーサー初期化完了: プロジェクト={self.project_name}"
@@ -558,19 +527,11 @@
                 result["error"] = final_state["error"]
 
             # トレーシング情報も追加
-<<<<<<< HEAD
             # if self.tracing_enabled:
             # trace_url = f"https://smith.langchain.com/traces/{self.run_id}"
             # result["trace_url"] = trace_url
             # result["run_id"] = self.run_id
             # logger.info(f"トレースURL: {trace_url}")
-=======
-            if self.tracing_enabled:
-                trace_url = f"https://smith.langchain.com/traces/{self.run_id}"
-                result["trace_url"] = trace_url
-                result["run_id"] = self.run_id
-                logger.info(f"トレースURL: {trace_url}")
->>>>>>> 89c3b3f5
 
             logger.info("旅行プラン生成完了")
             return result
